image:
    - Visual Studio 2015
environment:
    matrix:
        - PYTHON: "C:\\Python27"
        - PYTHON: "C:\\Python34"
        - PYTHON: "C:\\Python35"
        - PYTHON: "C:\\Python36"
        - PYTHON: "C:\\Python27-x64"
        - PYTHON: "C:\\Python34-x64"
        - PYTHON: "C:\\Python35-x64"
        - PYTHON: "C:\\Python36-x64"
install:
    - "%PYTHON%\\python.exe -m pip install --upgrade setuptools pip"
    - "%PYTHON%\\python.exe -m pip install --upgrade virtualenv"
    - "%PYTHON%\\python.exe -m pip --version"
    - "%PYTHON%\\python.exe -m virtualenv --version"
    - "git --version"
<<<<<<< HEAD
    - "%PYTHON%\\python.exe -m pip install pytest pytest-cov codecov"
    # Install Lithium via pip
    - "%PYTHON%\\python.exe -m pip install --upgrade --no-index %APPVEYOR_BUILD_FOLDER%"
build: off
test_script:
    - "%PYTHON%\\python.exe -m flake8 --count %APPVEYOR_BUILD_FOLDER%"
    - "%PYTHON%\\python.exe -m pylint %APPVEYOR_BUILD_FOLDER%"
    # -- START of lithium module tests --
    - "pushd %HOMEDRIVE%%HOMEPATH%"  # Do not test from the GitHub repo dir due to Python module intricacies
    - "chdir"  # Double-check the current directory
    - "%PYTHON%\\python.exe -c \"import lithium; print(lithium); print(dir(lithium))\""
    - "%PYTHON%\\python.exe -c \"import lithium; print(lithium.interestingness.crashes)\""
    # - "%PYTHON%\\python.exe -c \"import lithium; print(lithium.interestingness.diffTest)\""  # diffTest is not used outside of Lithium
    - "%PYTHON%\\python.exe -c \"import lithium; print(lithium.interestingness.envVars)\""
    - "%PYTHON%\\python.exe -c \"import lithium; print(lithium.interestingness.fileIngredients)\""
    - "%PYTHON%\\python.exe -c \"import lithium; print(lithium.interestingness.hangs)\""
    - "%PYTHON%\\python.exe -c \"import lithium; print(lithium.interestingness.outputs)\""
    # - "%PYTHON%\\python.exe -c \"import lithium; print(lithium.interestingness.range)\""  # shadows standard python function
    - "%PYTHON%\\python.exe -c \"import lithium; print(lithium.interestingness.timedRun)\""
    - "type nul > temp.js"
    - "%PYTHON%\\python.exe -m lithium outputs --timeout=2 temp.js dir temp.js"
    # - "%PYTHON%\\python.exe -m lithium range 1 2 outputs --timeout=2 temp.js dir temp.js"  # shadows standard python function
    # Invert the exit code for crashes and hangs, since running `dir` with temp.js is not supposed to be "interesting".
    # Disabled for now.
    # - "%PYTHON%\\python.exe -m lithium crashes --timeout=2 dir temp.js"
    # - "%PYTHON%\\python.exe -m lithium range 1 2 crashes --timeout=2 dir temp.js"  # shadows standard python function
    # - "%PYTHON%\\python.exe -m lithium hangs 3 dir temp.js"
    # - "%PYTHON%\\python.exe -m lithium range 1 2 hangs 3 dir temp.js"  # shadows standard python function
    - "rm temp.js"
    # Don't bother running popd as it exits with a non-zero exit code
    # - "popd"
    - "cd %APPVEYOR_BUILD_FOLDER%"
    # -- END of lithium module tests --
    - "%PYTHON%\\python.exe -m pytest lithium\\tests.py -v --cov . --cov-report term-missing"
=======
    - "%PYTHON%\\python.exe -m pip install --upgrade flake8 pylint codecov"
    - "%PYTHON%\\python.exe -m pip install --upgrade pytest-flake8 pytest-pylint pytest-cov"
build: off
test_script:
    - "%PYTHON%\\python.exe -m pytest"
>>>>>>> 21a3f0bf
on_success:
    - "%PYTHON%\\python.exe -m codecov -X gcov"
skip_branch_with_pr: true<|MERGE_RESOLUTION|>--- conflicted
+++ resolved
@@ -16,48 +16,11 @@
     - "%PYTHON%\\python.exe -m pip --version"
     - "%PYTHON%\\python.exe -m virtualenv --version"
     - "git --version"
-<<<<<<< HEAD
-    - "%PYTHON%\\python.exe -m pip install pytest pytest-cov codecov"
-    # Install Lithium via pip
-    - "%PYTHON%\\python.exe -m pip install --upgrade --no-index %APPVEYOR_BUILD_FOLDER%"
-build: off
-test_script:
-    - "%PYTHON%\\python.exe -m flake8 --count %APPVEYOR_BUILD_FOLDER%"
-    - "%PYTHON%\\python.exe -m pylint %APPVEYOR_BUILD_FOLDER%"
-    # -- START of lithium module tests --
-    - "pushd %HOMEDRIVE%%HOMEPATH%"  # Do not test from the GitHub repo dir due to Python module intricacies
-    - "chdir"  # Double-check the current directory
-    - "%PYTHON%\\python.exe -c \"import lithium; print(lithium); print(dir(lithium))\""
-    - "%PYTHON%\\python.exe -c \"import lithium; print(lithium.interestingness.crashes)\""
-    # - "%PYTHON%\\python.exe -c \"import lithium; print(lithium.interestingness.diffTest)\""  # diffTest is not used outside of Lithium
-    - "%PYTHON%\\python.exe -c \"import lithium; print(lithium.interestingness.envVars)\""
-    - "%PYTHON%\\python.exe -c \"import lithium; print(lithium.interestingness.fileIngredients)\""
-    - "%PYTHON%\\python.exe -c \"import lithium; print(lithium.interestingness.hangs)\""
-    - "%PYTHON%\\python.exe -c \"import lithium; print(lithium.interestingness.outputs)\""
-    # - "%PYTHON%\\python.exe -c \"import lithium; print(lithium.interestingness.range)\""  # shadows standard python function
-    - "%PYTHON%\\python.exe -c \"import lithium; print(lithium.interestingness.timedRun)\""
-    - "type nul > temp.js"
-    - "%PYTHON%\\python.exe -m lithium outputs --timeout=2 temp.js dir temp.js"
-    # - "%PYTHON%\\python.exe -m lithium range 1 2 outputs --timeout=2 temp.js dir temp.js"  # shadows standard python function
-    # Invert the exit code for crashes and hangs, since running `dir` with temp.js is not supposed to be "interesting".
-    # Disabled for now.
-    # - "%PYTHON%\\python.exe -m lithium crashes --timeout=2 dir temp.js"
-    # - "%PYTHON%\\python.exe -m lithium range 1 2 crashes --timeout=2 dir temp.js"  # shadows standard python function
-    # - "%PYTHON%\\python.exe -m lithium hangs 3 dir temp.js"
-    # - "%PYTHON%\\python.exe -m lithium range 1 2 hangs 3 dir temp.js"  # shadows standard python function
-    - "rm temp.js"
-    # Don't bother running popd as it exits with a non-zero exit code
-    # - "popd"
-    - "cd %APPVEYOR_BUILD_FOLDER%"
-    # -- END of lithium module tests --
-    - "%PYTHON%\\python.exe -m pytest lithium\\tests.py -v --cov . --cov-report term-missing"
-=======
     - "%PYTHON%\\python.exe -m pip install --upgrade flake8 pylint codecov"
     - "%PYTHON%\\python.exe -m pip install --upgrade pytest-flake8 pytest-pylint pytest-cov"
 build: off
 test_script:
     - "%PYTHON%\\python.exe -m pytest"
->>>>>>> 21a3f0bf
 on_success:
     - "%PYTHON%\\python.exe -m codecov -X gcov"
 skip_branch_with_pr: true