--- conflicted
+++ resolved
@@ -15,46 +15,9 @@
     - virtualenv --version
     - git --version
 before_script:
-<<<<<<< HEAD
-    - flake8 --count ${TRAVIS_BUILD_DIR}
-    # Do not run pylint on nightly Python versions as they may not be compatible
-    - |
-        if [[ $TRAVIS_PYTHON_VERSION != "nightly" ]]; then
-            pylint ${TRAVIS_BUILD_DIR}
-        fi
-    - pip install pytest-cov codecov
-    # Install Lithium via pip
-    - pip install --upgrade --no-index ${TRAVIS_BUILD_DIR}
-script:
-    # -- START of lithium module tests --
-    - "pushd $HOME"  # Do not test from the GitHub repo dir due to Python module intricacies
-    - "pwd"  # Double-check the current directory
-    - "python -c 'import lithium; print(lithium); print(dir(lithium))'"
-    - "python -c 'import lithium; print(lithium.interestingness.crashes)'"
-    # - "python -c 'import lithium; print(lithium.interestingness.diffTest)'"  # diffTest is not used outside of Lithium
-    - "python -c 'import lithium; print(lithium.interestingness.envVars)'"
-    - "python -c 'import lithium; print(lithium.interestingness.fileIngredients)'"
-    - "python -c 'import lithium; print(lithium.interestingness.hangs)'"
-    - "python -c 'import lithium; print(lithium.interestingness.outputs)'"
-    # - "python -c 'import lithium; print(lithium.interestingness.range)'"  # shadows standard python function
-    - "python -c 'import lithium; print(lithium.interestingness.timedRun)'"
-    - "touch temp.js"
-    - "python -m lithium outputs --timeout=2 temp.js ls temp.js"
-    # - "python -m lithium range 1 2 outputs --timeout=2 temp.js ls temp.js"  # shadows standard python function
-    # Invert the exit code for crashes and hangs, since running `ls` with temp.js is not supposed to be "interesting".
-    - "! python -m lithium crashes --timeout=2 ls temp.js"
-    # - "! python -m lithium range 1 2 crashes --timeout=2 ls temp.js"  # shadows standard python function
-    - "! python -m lithium hangs 3 ls temp.js"
-    # - "! python -m lithium range 1 2 hangs 3 ls temp.js"  # shadows standard python function
-    - "rm temp.js"
-    - "popd"
-    # -- END of lithium module tests --
-    - py.test lithium/tests.py -v --cov . --cov-report term-missing
-=======
     - pip install --upgrade flake8 pylint codecov
     - pip install --upgrade pytest-flake8 pytest-pylint pytest-cov
 script:
     - py.test
->>>>>>> 21a3f0bf
 after_success:
     - codecov