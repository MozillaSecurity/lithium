--- conflicted
+++ resolved
@@ -9,10 +9,6 @@
 
 from __future__ import absolute_import
 
-<<<<<<< HEAD
 from . import interestingness
 # from .lithium.examples.arithmetic import product_divides
-from .lithium.lithium import *  # pylint: disable=wildcard-import,unused-wildcard-import
-=======
-from .lithium.lithium import *  # pylint: disable=wildcard-import
->>>>>>> 21a3f0bf
+from .lithium.lithium import *  # pylint: disable=wildcard-import