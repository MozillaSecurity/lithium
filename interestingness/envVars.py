#!/usr/bin/env python
# coding=utf-8
# pylint: disable=invalid-name,missing-docstring,missing-param-doc,missing-return-doc,missing-return-type-doc
# pylint: disable=missing-type-doc
#
# This Source Code Form is subject to the terms of the Mozilla Public
# License, v. 2.0. If a copy of the MPL was not distributed with this
# file, You can obtain one at https://mozilla.org/MPL/2.0/.

<<<<<<< HEAD
from __future__ import absolute_import, print_function
=======
from __future__ import print_function
>>>>>>> 21a3f0bf

import copy
import os
import platform

isLinux = (platform.system() == "Linux")
isMac = (platform.system() == "Darwin")
isWin = (platform.system() == "Windows")

ENV_PATH_SEPARATOR = ";" if os.name == "nt" else ":"


def envWithPath(path, runningEnv=None):
    """Append the path to the appropriate library path on various platforms."""
    runningEnv = runningEnv or os.environ
    if isLinux:
        libPath = "LD_LIBRARY_PATH"
    elif isMac:
        libPath = "DYLD_LIBRARY_PATH"
    elif isWin:
        libPath = "PATH"

    env = copy.deepcopy(runningEnv)
    if libPath in env:
        if path not in env[libPath]:
            env[libPath] += ENV_PATH_SEPARATOR + path
    else:
        env[libPath] = path

    return env


def findLlvmBinPath():
    """Return the path to compiled LLVM binaries, which differs depending on compilation method."""
    if isLinux:
        # Assumes clang was installed through apt-get. Works with version 3.6.2,
        # assumed to work with clang 3.8.0.
        # Create a symlink at /usr/bin/llvm-symbolizer for: /usr/bin/llvm-symbolizer-3.8
        if os.path.isfile("/usr/bin/llvm-symbolizer"):
            return ""

        print("WARNING: Please install clang via `apt-get install clang` if using Ubuntu.")
        print("then create a symlink at /usr/bin/llvm-symbolizer for: /usr/bin/llvm-symbolizer-3.8.")
        print("Try: `ln -s /usr/bin/llvm-symbolizer-3.8 /usr/bin/llvm-symbolizer`")
        return ""

    if isMac:
        # Assumes LLVM was installed through Homebrew. Works with at least version 3.6.2.
        brewLLVMPath = "/usr/local/opt/llvm/bin"
        if os.path.isdir(brewLLVMPath):
            return brewLLVMPath

        print("WARNING: Please install llvm from Homebrew via `brew install llvm`.")
        print("ASan stacks will not have symbols as Xcode does not install llvm-symbolizer.")
        return ""

    # https://developer.mozilla.org/en-US/docs/Building_Firefox_with_Address_Sanitizer#Manual_Build
    if isWin:
        return None  # The harness does not yet support Clang on Windows<|MERGE_RESOLUTION|>--- conflicted
+++ resolved
@@ -7,11 +7,7 @@
 # License, v. 2.0. If a copy of the MPL was not distributed with this
 # file, You can obtain one at https://mozilla.org/MPL/2.0/.
 
-<<<<<<< HEAD
 from __future__ import absolute_import, print_function
-=======
-from __future__ import print_function
->>>>>>> 21a3f0bf
 
 import copy
 import os
