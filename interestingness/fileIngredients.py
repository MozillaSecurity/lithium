--- conflicted
+++ resolved
@@ -6,11 +6,7 @@
 # License, v. 2.0. If a copy of the MPL was not distributed with this
 # file, You can obtain one at https://mozilla.org/MPL/2.0/.
 
-<<<<<<< HEAD
 from __future__ import absolute_import, print_function
-=======
-from __future__ import print_function
->>>>>>> 21a3f0bf
 
 import re
 
@@ -23,15 +19,10 @@
 
 def fileContainsStr(f, s, verbose=True):
     with open(f, "rb") as g:
-<<<<<<< HEAD
-        gContents = [l.decode("utf8", "replace").strip() for l in g.read().splitlines() if l.strip()]
-        for line in gContents:
-=======
         for line in g:
             line = line.strip()
             if not line:
                 continue
->>>>>>> 21a3f0bf
             if line.find(s) != -1:
                 if verbose and s != b"":
                     print("[Found string in: '" + line.decode("utf-8", errors="replace") + "']", end=" ")
