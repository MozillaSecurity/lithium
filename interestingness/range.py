#!/usr/bin/env python
# coding=utf-8
# pylint: disable=invalid-name,missing-return-doc,missing-return-type-doc
#
# This Source Code Form is subject to the terms of the Mozilla Public
# License, v. 2.0. If a copy of the MPL was not distributed with this
# file, You can obtain one at https://mozilla.org/MPL/2.0/.

"""Repeats an interestingness test a given number of times.
If "RANGENUM" is present, it is replaced in turn with each number in the range.

Use for:

1. Intermittent testcases.

   Repeating the test can make the bug occur often enough for Lithium to make progress.

    lithium.py range 1 20 crashes --timeout=3 ./js-dbg-32-mozilla-central-linux -m -n intermittent.js

2. Unstable testcases.

   Varying a number in the test (using RANGENUM) may allow other parts of the testcase to be
   removed (Lithium), or may allow different versions of the shell to crash (autoBisect).

   In the testcase:
     schedulegc(n);

   On the command line:
     lithium.py range 1 50 crashes --timeout=3 ./js-dbg-32-mozilla-central-linux -e "n=RANGENUM;" 740654.js
"""

from __future__ import absolute_import, print_function

<<<<<<< HEAD
from importlib import import_module
from optparse import OptionParser  # pylint: disable=deprecated-module
=======
import optparse  # pylint: disable=deprecated-module
import os
import sys
>>>>>>> 21a3f0bf


def parseOptions(arguments):  # pylint: disable=missing-docstring
    parser = optparse.OptionParser()
    parser.disable_interspersed_args()
    _options, args = parser.parse_args(arguments)

    return int(args[0]), int(args[1]), args[2:]  # args[0] is minLoopNum, args[1] maxLoopNum


def interesting(cliArgs, tempPrefix):  # pylint: disable=missing-docstring
    (rangeMin, rangeMax, arguments) = parseOptions(cliArgs)
    conditionScript = import_module("lithium.interestingness." + arguments[0])
    conditionArgs = arguments[1:]

    if hasattr(conditionScript, "init"):
        conditionScript.init(conditionArgs)

    assert (rangeMax - rangeMin) >= 0
    for i in range(rangeMin, rangeMax + 1):
        # This doesn't do anything if RANGENUM is not found.
        replacedConditionArgs = [s.replace("RANGENUM", str(i)) for s in conditionArgs]
        print("Range number %d:" % i, end=" ")
        if conditionScript.interesting(replacedConditionArgs, tempPrefix):
            return True

    return False<|MERGE_RESOLUTION|>--- conflicted
+++ resolved
@@ -31,14 +31,8 @@
 
 from __future__ import absolute_import, print_function
 
-<<<<<<< HEAD
 from importlib import import_module
-from optparse import OptionParser  # pylint: disable=deprecated-module
-=======
 import optparse  # pylint: disable=deprecated-module
-import os
-import sys
->>>>>>> 21a3f0bf
 
 
 def parseOptions(arguments):  # pylint: disable=missing-docstring
